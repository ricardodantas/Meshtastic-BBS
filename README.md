--- conflicted
+++ resolved
@@ -1,308 +1,303 @@
-# Meshtastic BBS
-
-![GitHub branch status](https://img.shields.io/github/checks-status/ricardodantas/meshtastic-bbs/main) [![CodeQL](https://github.com/ricardodantas/Meshtastic-BBS/actions/workflows/github-code-scanning/codeql/badge.svg)](https://github.com/ricardodantas/Meshtastic-BBS/actions/workflows/github-code-scanning/codeql) ![GitHub Issues or Pull Requests](https://img.shields.io/github/issues/ricardodantas/meshtastic-bbs) ![GitHub Issues or Pull Requests](https://img.shields.io/github/issues-pr/ricardodantas/meshtastic-bbs) ![GitHub last commit](https://img.shields.io/github/last-commit/ricardodantas/meshtastic-bbs)
-
-This is a fork from the [TC²-BBS](https://github.com/TheCommsChannel/Meshtastic-BBS) project with with some modern Python improvements and additional features. The system allows for message handling, bulletin boards, mail systems, and a channel directory.
-
-**Warning:**
-
-> This project is currently in Beta version, issues may happen.
-
-## Table of Contents
-
-- [Automatic setup (recommended)](#automatic-setup-recommended)
-- [Manual setup](#manual-setup)
-- [Usage](#usage)
-- [Contributing](#contributing)
-- [License](#license)
-
-## Automatic setup (recommended)
-
-1. Run the following command in you terminal:
-
- ```bash
-curl -fsSL https://raw.githubusercontent.com/ricardodantas/Meshtastic-BBS/development/scripts/setup.sh | bash
-```
-
-2. Set up the configuration in `config.ini`:
-
-   You'll need to open up the config.ini file in a text editor and make your changes following the instructions below
-
-   **[service]**
-
-   `name="Meshtastic BBS"` if you want to change the name of the service
-
-   **[interface]**
-   If using `type = serial` and you have multiple devices connected, you will need to uncomment the `port =` line and enter the port of your device.
-
-   Linux Example:
-   `port = /dev/ttyUSB0`
-
-   Windows Example:
-   `port = COM3`
-
-   If using type = tcp you will need to uncomment the hostname = 192.168.x.x line and put in the IP address of your Meshtastic device.
-
-   **[sync]**
-   Enter a list of other BBS nodes you would like to sync messages and bulletins with. Separate each by comma and no spaces as shown in the example below.
-   You can find the nodeID in the menu under `Radio Configuration > User` for each node, or use this script for getting nodedb data from a device:
-
-   [Meshtastic-Python-Examples/print-nodedb.py at main · pdxlocations/Meshtastic-Python-Examples (github.com)](https://github.com/pdxlocations/Meshtastic-Python-Examples/blob/main/print-nodedb.py)
-
-   Example Config:
-
-   ```ini
-   [service]
-   name = "My BBS"
-
-   [interface]
-   type = serial
-   # port = /dev/ttyUSB0
-   # hostname = 192.168.x.x
-
-   [sync]
-   bbs_nodes = !f53f4abc,!f3abc123
-   ```
-
-## Manual Setup
-
-### Requirements
-
-- python 3.12
-- pyenv
-- poetry
-
-### Update and Install Git
-
-   ```sh
-   sudo apt update
-   sudo apt upgrade
-   sudo apt install git
-   ```
-
-### Installation
-
-1. Clone the repository:
-
-   ```sh
-   cd ~
-   git clone https://github.com/ricardodantas/meshtastic-bbs.git
-   cd meshtastic-bbs
-   ```
-
-2. Set up a `Pyenv`
-
-   2.1 Follow instructions [here](https://github.com/pyenv/pyenv?tab=readme-ov-file#installation).
-
-   2.2 Install Python 3.12
-
-   ```sh
-   pyenv install 3.12
-   ```
-
-   2.3 Set your environment
-
-      ```sh
-      pyenv local 3.12
-      ```
-
-3. Set up a `Poetry`
-
-   Follow instructions [here](https://python-poetry.org/docs/#installation).
-
-4. Install the required packages
-
-   ```sh
-   poetry install
-   ```
-
-5. Rename `example_config.ini`
-
-   ```sh
-   mv example_config.ini config.ini
-   ```
-
-6. Set up the configuration in `config.ini`:
-
-   You'll need to open up the config.ini file in a text editor and make your changes following the instructions below
-
-   **[interface]**
-   If using `type = serial` and you have multiple devices connected, you will need to uncomment the `port =` line and enter the port of your device.
-
-   Linux Example:
-   `port = /dev/ttyUSB0`
-
-   Windows Example:
-   `port = COM3`
-
-   If using type = tcp you will need to uncomment the hostname = 192.168.x.x line and put in the IP address of your Meshtastic device.
-
-   **[sync]**
-   Enter a list of other BBS nodes you would like to sync messages and bulletins with. Separate each by comma and no spaces as shown in the example below.
-   You can find the nodeID in the menu under `Radio Configuration > User` for each node, or use this script for getting nodedb data from a device:
-
-   [Meshtastic-Python-Examples/print-nodedb.py at main · pdxlocations/Meshtastic-Python-Examples (github.com)](https://github.com/pdxlocations/Meshtastic-Python-Examples/blob/main/print-nodedb.py)
-
-   Example Config:
-
-   ```ini
-   [service]
-   name = "Meshtastic BBS"
-
-   [interface]
-   type = serial
-   # port = /dev/ttyUSB0
-   # hostname = 192.168.x.x
-
-   [sync]
-   bbs_nodes = !f53f4abc,!f3abc123
-   ```
-
-### Running the Server
-
-Run the server with:
-
-```sh
-./scripts/start.sh
-```
-
-Be sure you've followed the Python virtual environment steps above and activated it before running.
-
-## Command line arguments
-
-```
-$ poetry run python server.py --help
-
-usage: server.py [-h] [--config CONFIG] [--interface-type {serial,tcp}] [--port PORT] [--host HOST] [--mqtt-topic MQTT_TOPIC]
-
-Meshtastic BBS system
-
-options:
-  -h, --help            show this help message and exit
-  --config CONFIG, -c CONFIG
-                        System configuration file
-  --interface-type {serial,tcp}, -i {serial,tcp}
-                        Node interface type
-  --port PORT, -p PORT  Serial port
-  --host HOST           TCP host address
-  --mqtt-topic MQTT_TOPIC, -t MQTT_TOPIC
-                        MQTT topic to subscribe
-```
-
-### Automatically run at boot
-
-If you would like to have the script automatically run at boot, follow the steps below:
-
-1. **Edit the service file**
-
-   First, edit the `meshtastic-bbs.service` file using your preferred text editor. The 3 following lines in that file are what we need to edit:
-
-   ```sh
-   User=pi
-   WorkingDirectory=/home/pi/meshtastic-bbs
-   ExecStart=poetry run python server.py
-   ```
-
-   The file is currently setup for a user named 'pi' and assumes that the `meshtastic-bbs` directory is located in the home directory (which it should be if the earlier directions were followed)
-
-   We just need to replace the 4 parts that have "pi" in those 3 lines with your username.
-
-2. **Configuring systemd**
-
-   From the `meshtastic-bbs` directory, run the following commands:
-
-   ```sh
-   sudo cp meshtastic-bbs.service /etc/systemd/system/
-   ```
-
-   ```sh
-   sudo systemctl enable meshtastic-bbs.service
-   ```
-
-   ```sh
-   sudo systemctl start meshtastic-bbs.service
-   ```
-
-   The service should be started now and should start anytime your device is powered on or rebooted. You can check the status of the service by running the following command:
-
-   ```sh
-   sudo systemctl status meshtastic-bbs.service
-   ```
-
-   If you need to stop the service, you can run the following:
-
-   ```sh
-   sudo systemctl stop meshtastic-bbs.service
-   ```
-
-   If you need to restart the service, you can do so with the following command:
-
-   ```sh
-   sudo systemctl restart meshtastic-bbs.service
-   ```
-
-2. **Viewing Logs**
-
-   Viewing past logs:
-
-   ```sh
-   journalctl -u meshtastic-bbs.service
-   ```
-
-   Viewing live logs:
-
-   ```sh
-   journalctl -u meshtastic-bbs.service -f
-   ```
-
-## Radio Configuration
-
-Note: There have been reports of issues with some device roles that may allow the BBS to communicate for a short time, but then the BBS will stop responding to requests.
-
-The following device roles have been working:
-
-- **Client**
-- **Router_Client**
-
-## Features
-
-- **Mail System**: Send and receive mail messages.
-- **Bulletin Boards**: Post and view bulletins on various boards.
-- **Channel Directory**: Add and view channels in the directory.
-- **Statistics**: View statistics about nodes, hardware, and roles.
-- **Wall of Shame**: View devices with low battery levels.
-- **Fortune Teller**: Get a random fortune. Pulls from the fortunes.txt file. Feel free to edit this file remove or add more if you like.
-
-## Usage
-
-You interact with the BBS by sending direct messages to the node that's connected to the system running the Python script. Sending any message to it will get a response with the main menu.
-
-Make selections by sending messages based on the letter or number in brackets - Send M for [M]ail Menu for example.
-
-A video of it in use is available on [The Comms Channel](https://www.youtube.com/watch?v=d6LhY4HoimU).
-
-<<<<<<< HEAD
-=======
-## Contributing
-
->>>>>>> 26a72600
-## Sponsor
-
-Help to maintain this project and become a sponsor on [Github Sponsors](https://github.com/sponsors/ricardodantas), [Ko-fi](https://ko-fi.com/ricardodantas), or [Buy Me A Coffee](https://www.buymeacoffee.com/ricardodantas)!
-
-<<<<<<< HEAD
-## Contributing
-
-See [CONTRIBUTING](CONTRIBUTING.md).
-
-=======
->>>>>>> 26a72600
-## Thanks
-
-**TheCommsChannel:**
-
-Big thanks to [TheCommsChannel](https://github.com/TheCommsChannel) for making this service available! 🙏
-
-## License
-
-GNU General Public License v3.0
+# Meshtastic BBS
+
+![GitHub branch status](https://img.shields.io/github/checks-status/ricardodantas/meshtastic-bbs/main) [![CodeQL](https://github.com/ricardodantas/Meshtastic-BBS/actions/workflows/github-code-scanning/codeql/badge.svg)](https://github.com/ricardodantas/Meshtastic-BBS/actions/workflows/github-code-scanning/codeql) ![GitHub Issues or Pull Requests](https://img.shields.io/github/issues/ricardodantas/meshtastic-bbs) ![GitHub Issues or Pull Requests](https://img.shields.io/github/issues-pr/ricardodantas/meshtastic-bbs) ![GitHub last commit](https://img.shields.io/github/last-commit/ricardodantas/meshtastic-bbs)
+
+This is a fork from the [TC²-BBS](https://github.com/TheCommsChannel/Meshtastic-BBS) project with with some modern Python improvements and additional features. The system allows for message handling, bulletin boards, mail systems, and a channel directory.
+
+**Warning:**
+
+> This project is currently in Beta version, issues may happen.
+
+## Table of Contents
+
+- [Automatic setup (recommended)](#automatic-setup-recommended)
+- [Manual setup](#manual-setup)
+- [Usage](#usage)
+- [Contributing](#contributing)
+- [License](#license)
+
+## Automatic setup (recommended)
+
+1. Run the following command in you terminal:
+
+ ```bash
+curl -fsSL https://raw.githubusercontent.com/ricardodantas/Meshtastic-BBS/development/scripts/setup.sh | bash
+```
+
+2. Set up the configuration in `config.ini`:
+
+   You'll need to open up the config.ini file in a text editor and make your changes following the instructions below
+
+   **[service]**
+
+   `name="Meshtastic BBS"` if you want to change the name of the service
+
+   **[interface]**
+   If using `type = serial` and you have multiple devices connected, you will need to uncomment the `port =` line and enter the port of your device.
+
+   Linux Example:
+   `port = /dev/ttyUSB0`
+
+   Windows Example:
+   `port = COM3`
+
+   If using type = tcp you will need to uncomment the hostname = 192.168.x.x line and put in the IP address of your Meshtastic device.
+
+   **[sync]**
+   Enter a list of other BBS nodes you would like to sync messages and bulletins with. Separate each by comma and no spaces as shown in the example below.
+   You can find the nodeID in the menu under `Radio Configuration > User` for each node, or use this script for getting nodedb data from a device:
+
+   [Meshtastic-Python-Examples/print-nodedb.py at main · pdxlocations/Meshtastic-Python-Examples (github.com)](https://github.com/pdxlocations/Meshtastic-Python-Examples/blob/main/print-nodedb.py)
+
+   Example Config:
+
+   ```ini
+   [service]
+   name = "My BBS"
+
+   [interface]
+   type = serial
+   # port = /dev/ttyUSB0
+   # hostname = 192.168.x.x
+
+   [sync]
+   bbs_nodes = !f53f4abc,!f3abc123
+   ```
+
+## Manual Setup
+
+### Requirements
+
+- python 3.12
+- pyenv
+- poetry
+
+### Update and Install Git
+
+   ```sh
+   sudo apt update
+   sudo apt upgrade
+   sudo apt install git
+   ```
+
+### Installation
+
+1. Clone the repository:
+
+   ```sh
+   cd ~
+   git clone https://github.com/ricardodantas/meshtastic-bbs.git
+   cd meshtastic-bbs
+   ```
+
+2. Set up a `Pyenv`
+
+   2.1 Follow instructions [here](https://github.com/pyenv/pyenv?tab=readme-ov-file#installation).
+
+   2.2 Install Python 3.12
+
+   ```sh
+   pyenv install 3.12
+   ```
+
+   2.3 Set your environment
+
+      ```sh
+      pyenv local 3.12
+      ```
+
+3. Set up a `Poetry`
+
+   Follow instructions [here](https://python-poetry.org/docs/#installation).
+
+4. Install the required packages
+
+   ```sh
+   poetry install
+   ```
+
+5. Rename `example_config.ini`
+
+   ```sh
+   mv example_config.ini config.ini
+   ```
+
+6. Set up the configuration in `config.ini`:
+
+   You'll need to open up the config.ini file in a text editor and make your changes following the instructions below
+
+   **[interface]**
+   If using `type = serial` and you have multiple devices connected, you will need to uncomment the `port =` line and enter the port of your device.
+
+   Linux Example:
+   `port = /dev/ttyUSB0`
+
+   Windows Example:
+   `port = COM3`
+
+   If using type = tcp you will need to uncomment the hostname = 192.168.x.x line and put in the IP address of your Meshtastic device.
+
+   **[sync]**
+   Enter a list of other BBS nodes you would like to sync messages and bulletins with. Separate each by comma and no spaces as shown in the example below.
+   You can find the nodeID in the menu under `Radio Configuration > User` for each node, or use this script for getting nodedb data from a device:
+
+   [Meshtastic-Python-Examples/print-nodedb.py at main · pdxlocations/Meshtastic-Python-Examples (github.com)](https://github.com/pdxlocations/Meshtastic-Python-Examples/blob/main/print-nodedb.py)
+
+   Example Config:
+
+   ```ini
+   [service]
+   name = "Meshtastic BBS"
+
+   [interface]
+   type = serial
+   # port = /dev/ttyUSB0
+   # hostname = 192.168.x.x
+
+   [sync]
+   bbs_nodes = !f53f4abc,!f3abc123
+   ```
+
+### Running the Server
+
+Run the server with:
+
+```sh
+./scripts/start.sh
+```
+
+Be sure you've followed the Python virtual environment steps above and activated it before running.
+
+## Command line arguments
+
+```
+$ poetry run python server.py --help
+
+usage: server.py [-h] [--config CONFIG] [--interface-type {serial,tcp}] [--port PORT] [--host HOST] [--mqtt-topic MQTT_TOPIC]
+
+Meshtastic BBS system
+
+options:
+  -h, --help            show this help message and exit
+  --config CONFIG, -c CONFIG
+                        System configuration file
+  --interface-type {serial,tcp}, -i {serial,tcp}
+                        Node interface type
+  --port PORT, -p PORT  Serial port
+  --host HOST           TCP host address
+  --mqtt-topic MQTT_TOPIC, -t MQTT_TOPIC
+                        MQTT topic to subscribe
+```
+
+### Automatically run at boot
+
+If you would like to have the script automatically run at boot, follow the steps below:
+
+1. **Edit the service file**
+
+   First, edit the `meshtastic-bbs.service` file using your preferred text editor. The 3 following lines in that file are what we need to edit:
+
+   ```sh
+   User=pi
+   WorkingDirectory=/home/pi/meshtastic-bbs
+   ExecStart=poetry run python server.py
+   ```
+
+   The file is currently setup for a user named 'pi' and assumes that the `meshtastic-bbs` directory is located in the home directory (which it should be if the earlier directions were followed)
+
+   We just need to replace the 4 parts that have "pi" in those 3 lines with your username.
+
+2. **Configuring systemd**
+
+   From the `meshtastic-bbs` directory, run the following commands:
+
+   ```sh
+   sudo cp meshtastic-bbs.service /etc/systemd/system/
+   ```
+
+   ```sh
+   sudo systemctl enable meshtastic-bbs.service
+   ```
+
+   ```sh
+   sudo systemctl start meshtastic-bbs.service
+   ```
+
+   The service should be started now and should start anytime your device is powered on or rebooted. You can check the status of the service by running the following command:
+
+   ```sh
+   sudo systemctl status meshtastic-bbs.service
+   ```
+
+   If you need to stop the service, you can run the following:
+
+   ```sh
+   sudo systemctl stop meshtastic-bbs.service
+   ```
+
+   If you need to restart the service, you can do so with the following command:
+
+   ```sh
+   sudo systemctl restart meshtastic-bbs.service
+   ```
+
+2. **Viewing Logs**
+
+   Viewing past logs:
+
+   ```sh
+   journalctl -u meshtastic-bbs.service
+   ```
+
+   Viewing live logs:
+
+   ```sh
+   journalctl -u meshtastic-bbs.service -f
+   ```
+
+## Radio Configuration
+
+Note: There have been reports of issues with some device roles that may allow the BBS to communicate for a short time, but then the BBS will stop responding to requests.
+
+The following device roles have been working:
+
+- **Client**
+- **Router_Client**
+
+## Features
+
+- **Mail System**: Send and receive mail messages.
+- **Bulletin Boards**: Post and view bulletins on various boards.
+- **Channel Directory**: Add and view channels in the directory.
+- **Statistics**: View statistics about nodes, hardware, and roles.
+- **Wall of Shame**: View devices with low battery levels.
+- **Fortune Teller**: Get a random fortune. Pulls from the fortunes.txt file. Feel free to edit this file remove or add more if you like.
+
+## Usage
+
+You interact with the BBS by sending direct messages to the node that's connected to the system running the Python script. Sending any message to it will get a response with the main menu.
+
+Make selections by sending messages based on the letter or number in brackets - Send M for [M]ail Menu for example.
+
+A video of it in use is available on [The Comms Channel](https://www.youtube.com/watch?v=d6LhY4HoimU).
+
+
+## Sponsor
+
+Help to maintain this project and become a sponsor on [Github Sponsors](https://github.com/sponsors/ricardodantas), [Ko-fi](https://ko-fi.com/ricardodantas), or [Buy Me A Coffee](https://www.buymeacoffee.com/ricardodantas)!
+
+
+## Contributing
+
+See [CONTRIBUTING](CONTRIBUTING.md).
+
+
+## Thanks
+
+**TheCommsChannel:**
+
+Big thanks to [TheCommsChannel](https://github.com/TheCommsChannel) for making this service available! 🙏
+
+## License
+
+GNU General Public License v3.0